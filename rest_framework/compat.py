--- conflicted
+++ resolved
@@ -83,8 +83,6 @@
         Image = None
 
 
-<<<<<<< HEAD
-=======
 def get_model_name(model_cls):
     try:
         return model_cls._meta.model_name
@@ -101,7 +99,6 @@
         return model_cls
 
 
->>>>>>> ca244ad6
 # Django 1.5 add support for custom auth user model
 if django.VERSION >= (1, 5):
     AUTH_USER_MODEL = settings.AUTH_USER_MODEL
