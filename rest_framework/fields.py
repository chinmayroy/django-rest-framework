"""
Serializer fields perform validation on incoming data.

They are very similar to Django's form fields.
"""
from __future__ import unicode_literals

import copy
import datetime
from decimal import Decimal, DecimalException
import inspect
import re
import warnings

from django.core import validators
from django.core.exceptions import ValidationError
from django.conf import settings
from django import forms
from django.forms import widgets
from django.utils.encoding import is_protected_type
from django.utils.translation import ugettext_lazy as _

from rest_framework import ISO_8601
from rest_framework.compat import timezone, parse_date, parse_datetime, parse_time
from rest_framework.compat import BytesIO
from rest_framework.compat import six
from rest_framework.compat import smart_text
from rest_framework.settings import api_settings


def is_simple_callable(obj):
    """
    True if the object is a callable that takes no arguments.
    """
    function = inspect.isfunction(obj)
    method = inspect.ismethod(obj)

    if not (function or method):
        return False

    args, _, _, defaults = inspect.getargspec(obj)
    len_args = len(args) if function else len(args) - 1
    len_defaults = len(defaults) if defaults else 0
    return len_args <= len_defaults


def get_component(obj, attr_name):
    """
    Given an object, and an attribute name,
    return that attribute on the object.
    """
    if isinstance(obj, dict):
        val = obj[attr_name]
    else:
        val = getattr(obj, attr_name)

    if is_simple_callable(val):
        return val()
    return val


def readable_datetime_formats(formats):
    format = ', '.join(formats).replace(ISO_8601, 'YYYY-MM-DDThh:mm[:ss[.uuuuuu]][+HHMM|-HHMM|Z]')
    return humanize_strptime(format)


def readable_date_formats(formats):
    format = ', '.join(formats).replace(ISO_8601, 'YYYY[-MM[-DD]]')
    return humanize_strptime(format)


def readable_time_formats(formats):
    format = ', '.join(formats).replace(ISO_8601, 'hh:mm[:ss[.uuuuuu]]')
    return humanize_strptime(format)


def humanize_strptime(format_string):
    # Note that we're missing some of the locale specific mappings that
    # don't really make sense.
    mapping = {
        "%Y": "YYYY",
        "%y": "YY",
        "%m": "MM",
        "%b": "[Jan-Dec]",
        "%B": "[January-December]",
        "%d": "DD",
        "%H": "hh",
        "%I": "hh",  # Requires '%p' to differentiate from '%H'.
        "%M": "mm",
        "%S": "ss",
        "%f": "uuuuuu",
        "%a": "[Mon-Sun]",
        "%A": "[Monday-Sunday]",
        "%p": "[AM|PM]",
        "%z": "[+HHMM|-HHMM]"
    }
    for key, val in mapping.items():
        format_string = format_string.replace(key, val)
    return format_string


class Field(object):
    read_only = True
    creation_counter = 0
    empty = ''
    type_name = None
    partial = False
    use_files = False
    form_field_class = forms.CharField

    def __init__(self, source=None, label=None, help_text=None):
        self.parent = None

        self.creation_counter = Field.creation_counter
        Field.creation_counter += 1

        self.source = source

        if label is not None:
            self.label = smart_unicode(label)

        if help_text is not None:
            self.help_text = smart_unicode(help_text)

    def initialize(self, parent, field_name):
        """
        Called to set up a field prior to field_to_native or field_from_native.

        parent - The parent serializer.
        model_field - The model field this field corresponds to, if one exists.
        """
        self.parent = parent
        self.root = parent.root or parent
        self.context = self.root.context
        self.partial = self.root.partial
        if self.partial:
            self.required = False

    def field_from_native(self, data, files, field_name, into):
        """
        Given a dictionary and a field name, updates the dictionary `into`,
        with the field and it's deserialized value.
        """
        return

    def field_to_native(self, obj, field_name):
        """
        Given and object and a field name, returns the value that should be
        serialized for that field.
        """
        if obj is None:
            return self.empty

        if self.source == '*':
            return self.to_native(obj)

        source = self.source or field_name
        value = obj

        for component in source.split('.'):
            value = get_component(value, component)
            if value is None:
                break

        return self.to_native(value)

    def to_native(self, value):
        """
        Converts the field's value into it's simple representation.
        """
        if is_simple_callable(value):
            value = value()

        if is_protected_type(value):
            return value
        elif hasattr(value, '__iter__') and not isinstance(value, (dict, six.string_types)):
            return [self.to_native(item) for item in value]
        elif isinstance(value, dict):
            return dict(map(self.to_native, (k, v)) for k, v in value.items())
        return smart_text(value)

    def attributes(self):
        """
        Returns a dictionary of attributes to be used when serializing to xml.
        """
        if self.type_name:
            return {'type': self.type_name}
        return {}


class WritableField(Field):
    """
    Base for read/write fields.
    """
    default_validators = []
    default_error_messages = {
        'required': _('This field is required.'),
        'invalid': _('Invalid value.'),
    }
    widget = widgets.TextInput
    default = None

    def __init__(self, source=None, label=None, help_text=None,
                 read_only=False, required=None,
                 validators=[], error_messages=None, widget=None,
                 default=None, blank=None):
<<<<<<< HEAD

        # 'blank' is to be deprecated in favor of 'required'
        if blank is not None:
            warnings.warn('The `blank` keyword argument is deprecated. '
                          'Use the `required` keyword argument instead.',
                          DeprecationWarning, stacklevel=2)
            required = not(blank)

        super(WritableField, self).__init__(source=source)
=======
        super(WritableField, self).__init__(source=source, label=label, help_text=help_text)
>>>>>>> 5d7d51ed

        self.read_only = read_only
        if required is None:
            self.required = not(read_only)
        else:
            assert not (read_only and required), "Cannot set required=True and read_only=True"
            self.required = required

        messages = {}
        for c in reversed(self.__class__.__mro__):
            messages.update(getattr(c, 'default_error_messages', {}))
        messages.update(error_messages or {})
        self.error_messages = messages

        self.validators = self.default_validators + validators
        self.default = default if default is not None else self.default

        # Widgets are ony used for HTML forms.
        widget = widget or self.widget
        if isinstance(widget, type):
            widget = widget()
        self.widget = widget

    def validate(self, value):
        if value in validators.EMPTY_VALUES and self.required:
            raise ValidationError(self.error_messages['required'])

    def run_validators(self, value):
        if value in validators.EMPTY_VALUES:
            return
        errors = []
        for v in self.validators:
            try:
                v(value)
            except ValidationError as e:
                if hasattr(e, 'code') and e.code in self.error_messages:
                    message = self.error_messages[e.code]
                    if e.params:
                        message = message % e.params
                    errors.append(message)
                else:
                    errors.extend(e.messages)
        if errors:
            raise ValidationError(errors)

    def field_from_native(self, data, files, field_name, into):
        """
        Given a dictionary and a field name, updates the dictionary `into`,
        with the field and it's deserialized value.
        """
        if self.read_only:
            return

        try:
            if self.use_files:
                files = files or {}
                native = files[field_name]
            else:
                native = data[field_name]
        except KeyError:
            if self.default is not None and not self.partial:
                # Note: partial updates shouldn't set defaults
                native = self.default
            else:
                if self.required:
                    raise ValidationError(self.error_messages['required'])
                return

        value = self.from_native(native)
        if self.source == '*':
            if value:
                into.update(value)
        else:
            self.validate(value)
            self.run_validators(value)
            into[self.source or field_name] = value

    def from_native(self, value):
        """
        Reverts a simple representation back to the field's value.
        """
        return value


class ModelField(WritableField):
    """
    A generic field that can be used against an arbitrary model field.
    """
    def __init__(self, *args, **kwargs):
        try:
            self.model_field = kwargs.pop('model_field')
        except KeyError:
            raise ValueError("ModelField requires 'model_field' kwarg")

        self.min_length = kwargs.pop('min_length',
                            getattr(self.model_field, 'min_length', None))
        self.max_length = kwargs.pop('max_length',
                            getattr(self.model_field, 'max_length', None))

        super(ModelField, self).__init__(*args, **kwargs)

        if self.min_length is not None:
            self.validators.append(validators.MinLengthValidator(self.min_length))
        if self.max_length is not None:
            self.validators.append(validators.MaxLengthValidator(self.max_length))

    def from_native(self, value):
        rel = getattr(self.model_field, "rel", None)
        if rel is not None:
            return rel.to._meta.get_field(rel.field_name).to_python(value)
        else:
            return self.model_field.to_python(value)

    def field_to_native(self, obj, field_name):
        value = self.model_field._get_val_from_obj(obj)
        if is_protected_type(value):
            return value
        return self.model_field.value_to_string(obj)

    def attributes(self):
        return {
            "type": self.model_field.get_internal_type()
        }


##### Typed Fields #####

class BooleanField(WritableField):
    type_name = 'BooleanField'
    form_field_class = forms.BooleanField
    widget = widgets.CheckboxInput
    default_error_messages = {
        'invalid': _("'%s' value must be either True or False."),
    }
    empty = False

    # Note: we set default to `False` in order to fill in missing value not
    # supplied by html form.  TODO: Fix so that only html form input gets
    # this behavior.
    default = False

    def from_native(self, value):
        if value in ('true', 't', 'True', '1'):
            return True
        if value in ('false', 'f', 'False', '0'):
            return False
        return bool(value)


class CharField(WritableField):
    type_name = 'CharField'
    form_field_class = forms.CharField

    def __init__(self, max_length=None, min_length=None, *args, **kwargs):
        self.max_length, self.min_length = max_length, min_length
        super(CharField, self).__init__(*args, **kwargs)
        if min_length is not None:
            self.validators.append(validators.MinLengthValidator(min_length))
        if max_length is not None:
            self.validators.append(validators.MaxLengthValidator(max_length))

    def from_native(self, value):
        if isinstance(value, six.string_types) or value is None:
            return value
        return smart_text(value)


class URLField(CharField):
    type_name = 'URLField'

    def __init__(self, **kwargs):
        kwargs['max_length'] = kwargs.get('max_length', 200)
        kwargs['validators'] = [validators.URLValidator()]
        super(URLField, self).__init__(**kwargs)


class SlugField(CharField):
    type_name = 'SlugField'

    def __init__(self, *args, **kwargs):
        kwargs['max_length'] = kwargs.get('max_length', 50)
        super(SlugField, self).__init__(*args, **kwargs)


class ChoiceField(WritableField):
    type_name = 'ChoiceField'
    form_field_class = forms.ChoiceField
    widget = widgets.Select
    default_error_messages = {
        'invalid_choice': _('Select a valid choice. %(value)s is not one of '
                            'the available choices.'),
    }

    def __init__(self, choices=(), *args, **kwargs):
        super(ChoiceField, self).__init__(*args, **kwargs)
        self.choices = choices

    def _get_choices(self):
        return self._choices

    def _set_choices(self, value):
        # Setting choices also sets the choices on the widget.
        # choices can be any iterable, but we call list() on it because
        # it will be consumed more than once.
        self._choices = self.widget.choices = list(value)

    choices = property(_get_choices, _set_choices)

    def validate(self, value):
        """
        Validates that the input is in self.choices.
        """
        super(ChoiceField, self).validate(value)
        if value and not self.valid_value(value):
            raise ValidationError(self.error_messages['invalid_choice'] % {'value': value})

    def valid_value(self, value):
        """
        Check to see if the provided value is a valid choice.
        """
        for k, v in self.choices:
            if isinstance(v, (list, tuple)):
                # This is an optgroup, so look inside the group for options
                for k2, v2 in v:
                    if value == smart_text(k2):
                        return True
            else:
                if value == smart_text(k) or value == k:
                    return True
        return False


class EmailField(CharField):
    type_name = 'EmailField'
    form_field_class = forms.EmailField

    default_error_messages = {
        'invalid': _('Enter a valid e-mail address.'),
    }
    default_validators = [validators.validate_email]

    def from_native(self, value):
        ret = super(EmailField, self).from_native(value)
        if ret is None:
            return None
        return ret.strip()

    def __deepcopy__(self, memo):
        result = copy.copy(self)
        memo[id(self)] = result
        #result.widget = copy.deepcopy(self.widget, memo)
        result.validators = self.validators[:]
        return result


class RegexField(CharField):
    type_name = 'RegexField'
    form_field_class = forms.RegexField

    def __init__(self, regex, max_length=None, min_length=None, *args, **kwargs):
        super(RegexField, self).__init__(max_length, min_length, *args, **kwargs)
        self.regex = regex

    def _get_regex(self):
        return self._regex

    def _set_regex(self, regex):
        if isinstance(regex, six.string_types):
            regex = re.compile(regex)
        self._regex = regex
        if hasattr(self, '_regex_validator') and self._regex_validator in self.validators:
            self.validators.remove(self._regex_validator)
        self._regex_validator = validators.RegexValidator(regex=regex)
        self.validators.append(self._regex_validator)

    regex = property(_get_regex, _set_regex)

    def __deepcopy__(self, memo):
        result = copy.copy(self)
        memo[id(self)] = result
        result.validators = self.validators[:]
        return result


class DateField(WritableField):
    type_name = 'DateField'
    widget = widgets.DateInput
    form_field_class = forms.DateField

    default_error_messages = {
        'invalid': _("Date has wrong format. Use one of these formats instead: %s"),
    }
    empty = None
    input_formats = api_settings.DATE_INPUT_FORMATS
    format = api_settings.DATE_FORMAT

    def __init__(self, input_formats=None, format=None, *args, **kwargs):
        self.input_formats = input_formats if input_formats is not None else self.input_formats
        self.format = format if format is not None else self.format
        super(DateField, self).__init__(*args, **kwargs)

    def from_native(self, value):
        if value in validators.EMPTY_VALUES:
            return None

        if isinstance(value, datetime.datetime):
            if timezone and settings.USE_TZ and timezone.is_aware(value):
                # Convert aware datetimes to the default time zone
                # before casting them to dates (#17742).
                default_timezone = timezone.get_default_timezone()
                value = timezone.make_naive(value, default_timezone)
            return value.date()
        if isinstance(value, datetime.date):
            return value

        for format in self.input_formats:
            if format.lower() == ISO_8601:
                try:
                    parsed = parse_date(value)
                except (ValueError, TypeError):
                    pass
                else:
                    if parsed is not None:
                        return parsed
            else:
                try:
                    parsed = datetime.datetime.strptime(value, format)
                except (ValueError, TypeError):
                    pass
                else:
                    return parsed.date()

        msg = self.error_messages['invalid'] % readable_date_formats(self.input_formats)
        raise ValidationError(msg)

    def to_native(self, value):
        if value is None or self.format is None:
            return value

        if isinstance(value, datetime.datetime):
            value = value.date()

        if self.format.lower() == ISO_8601:
            return value.isoformat()
        return value.strftime(self.format)


class DateTimeField(WritableField):
    type_name = 'DateTimeField'
    widget = widgets.DateTimeInput
    form_field_class = forms.DateTimeField

    default_error_messages = {
        'invalid': _("Datetime has wrong format. Use one of these formats instead: %s"),
    }
    empty = None
    input_formats = api_settings.DATETIME_INPUT_FORMATS
    format = api_settings.DATETIME_FORMAT

    def __init__(self, input_formats=None, format=None, *args, **kwargs):
        self.input_formats = input_formats if input_formats is not None else self.input_formats
        self.format = format if format is not None else self.format
        super(DateTimeField, self).__init__(*args, **kwargs)

    def from_native(self, value):
        if value in validators.EMPTY_VALUES:
            return None

        if isinstance(value, datetime.datetime):
            return value
        if isinstance(value, datetime.date):
            value = datetime.datetime(value.year, value.month, value.day)
            if settings.USE_TZ:
                # For backwards compatibility, interpret naive datetimes in
                # local time. This won't work during DST change, but we can't
                # do much about it, so we let the exceptions percolate up the
                # call stack.
                warnings.warn("DateTimeField received a naive datetime (%s)"
                              " while time zone support is active." % value,
                              RuntimeWarning)
                default_timezone = timezone.get_default_timezone()
                value = timezone.make_aware(value, default_timezone)
            return value

        for format in self.input_formats:
            if format.lower() == ISO_8601:
                try:
                    parsed = parse_datetime(value)
                except (ValueError, TypeError):
                    pass
                else:
                    if parsed is not None:
                        return parsed
            else:
                try:
                    parsed = datetime.datetime.strptime(value, format)
                except (ValueError, TypeError):
                    pass
                else:
                    return parsed

        msg = self.error_messages['invalid'] % readable_datetime_formats(self.input_formats)
        raise ValidationError(msg)

    def to_native(self, value):
        if value is None or self.format is None:
            return value

        if self.format.lower() == ISO_8601:
            ret = value.isoformat()
            if ret.endswith('+00:00'):
                ret = ret[:-6] + 'Z'
            return ret
        return value.strftime(self.format)


class TimeField(WritableField):
    type_name = 'TimeField'
    widget = widgets.TimeInput
    form_field_class = forms.TimeField

    default_error_messages = {
        'invalid': _("Time has wrong format. Use one of these formats instead: %s"),
    }
    empty = None
    input_formats = api_settings.TIME_INPUT_FORMATS
    format = api_settings.TIME_FORMAT

    def __init__(self, input_formats=None, format=None, *args, **kwargs):
        self.input_formats = input_formats if input_formats is not None else self.input_formats
        self.format = format if format is not None else self.format
        super(TimeField, self).__init__(*args, **kwargs)

    def from_native(self, value):
        if value in validators.EMPTY_VALUES:
            return None

        if isinstance(value, datetime.time):
            return value

        for format in self.input_formats:
            if format.lower() == ISO_8601:
                try:
                    parsed = parse_time(value)
                except (ValueError, TypeError):
                    pass
                else:
                    if parsed is not None:
                        return parsed
            else:
                try:
                    parsed = datetime.datetime.strptime(value, format)
                except (ValueError, TypeError):
                    pass
                else:
                    return parsed.time()

        msg = self.error_messages['invalid'] % readable_time_formats(self.input_formats)
        raise ValidationError(msg)

    def to_native(self, value):
        if value is None or self.format is None:
            return value

        if isinstance(value, datetime.datetime):
            value = value.time()

        if self.format.lower() == ISO_8601:
            return value.isoformat()
        return value.strftime(self.format)


class IntegerField(WritableField):
    type_name = 'IntegerField'
    form_field_class = forms.IntegerField

    default_error_messages = {
        'invalid': _('Enter a whole number.'),
        'max_value': _('Ensure this value is less than or equal to %(limit_value)s.'),
        'min_value': _('Ensure this value is greater than or equal to %(limit_value)s.'),
    }

    def __init__(self, max_value=None, min_value=None, *args, **kwargs):
        self.max_value, self.min_value = max_value, min_value
        super(IntegerField, self).__init__(*args, **kwargs)

        if max_value is not None:
            self.validators.append(validators.MaxValueValidator(max_value))
        if min_value is not None:
            self.validators.append(validators.MinValueValidator(min_value))

    def from_native(self, value):
        if value in validators.EMPTY_VALUES:
            return None

        try:
            value = int(str(value))
        except (ValueError, TypeError):
            raise ValidationError(self.error_messages['invalid'])
        return value


class FloatField(WritableField):
    type_name = 'FloatField'
    form_field_class = forms.FloatField

    default_error_messages = {
        'invalid': _("'%s' value must be a float."),
    }

    def from_native(self, value):
        if value in validators.EMPTY_VALUES:
            return None

        try:
            return float(value)
        except (TypeError, ValueError):
            msg = self.error_messages['invalid'] % value
            raise ValidationError(msg)


class DecimalField(WritableField):
    type_name = 'DecimalField'
    form_field_class = forms.DecimalField

    default_error_messages = {
        'invalid': _('Enter a number.'),
        'max_value': _('Ensure this value is less than or equal to %(limit_value)s.'),
        'min_value': _('Ensure this value is greater than or equal to %(limit_value)s.'),
        'max_digits': _('Ensure that there are no more than %s digits in total.'),
        'max_decimal_places': _('Ensure that there are no more than %s decimal places.'),
        'max_whole_digits': _('Ensure that there are no more than %s digits before the decimal point.')
    }

    def __init__(self, max_value=None, min_value=None, max_digits=None, decimal_places=None, *args, **kwargs):
        self.max_value, self.min_value = max_value, min_value
        self.max_digits, self.decimal_places = max_digits, decimal_places
        super(DecimalField, self).__init__(*args, **kwargs)

        if max_value is not None:
            self.validators.append(validators.MaxValueValidator(max_value))
        if min_value is not None:
            self.validators.append(validators.MinValueValidator(min_value))

    def from_native(self, value):
        """
        Validates that the input is a decimal number. Returns a Decimal
        instance. Returns None for empty values. Ensures that there are no more
        than max_digits in the number, and no more than decimal_places digits
        after the decimal point.
        """
        if value in validators.EMPTY_VALUES:
            return None
        value = smart_text(value).strip()
        try:
            value = Decimal(value)
        except DecimalException:
            raise ValidationError(self.error_messages['invalid'])
        return value

    def validate(self, value):
        super(DecimalField, self).validate(value)
        if value in validators.EMPTY_VALUES:
            return
        # Check for NaN, Inf and -Inf values. We can't compare directly for NaN,
        # since it is never equal to itself. However, NaN is the only value that
        # isn't equal to itself, so we can use this to identify NaN
        if value != value or value == Decimal("Inf") or value == Decimal("-Inf"):
            raise ValidationError(self.error_messages['invalid'])
        sign, digittuple, exponent = value.as_tuple()
        decimals = abs(exponent)
        # digittuple doesn't include any leading zeros.
        digits = len(digittuple)
        if decimals > digits:
            # We have leading zeros up to or past the decimal point.  Count
            # everything past the decimal point as a digit.  We do not count
            # 0 before the decimal point as a digit since that would mean
            # we would not allow max_digits = decimal_places.
            digits = decimals
        whole_digits = digits - decimals

        if self.max_digits is not None and digits > self.max_digits:
            raise ValidationError(self.error_messages['max_digits'] % self.max_digits)
        if self.decimal_places is not None and decimals > self.decimal_places:
            raise ValidationError(self.error_messages['max_decimal_places'] % self.decimal_places)
        if self.max_digits is not None and self.decimal_places is not None and whole_digits > (self.max_digits - self.decimal_places):
            raise ValidationError(self.error_messages['max_whole_digits'] % (self.max_digits - self.decimal_places))
        return value


class FileField(WritableField):
    use_files = True
    type_name = 'FileField'
    form_field_class = forms.FileField
    widget = widgets.FileInput

    default_error_messages = {
        'invalid': _("No file was submitted. Check the encoding type on the form."),
        'missing': _("No file was submitted."),
        'empty': _("The submitted file is empty."),
        'max_length': _('Ensure this filename has at most %(max)d characters (it has %(length)d).'),
        'contradiction': _('Please either submit a file or check the clear checkbox, not both.')
    }

    def __init__(self, *args, **kwargs):
        self.max_length = kwargs.pop('max_length', None)
        self.allow_empty_file = kwargs.pop('allow_empty_file', False)
        super(FileField, self).__init__(*args, **kwargs)

    def from_native(self, data):
        if data in validators.EMPTY_VALUES:
            return None

        # UploadedFile objects should have name and size attributes.
        try:
            file_name = data.name
            file_size = data.size
        except AttributeError:
            raise ValidationError(self.error_messages['invalid'])

        if self.max_length is not None and len(file_name) > self.max_length:
            error_values = {'max': self.max_length, 'length': len(file_name)}
            raise ValidationError(self.error_messages['max_length'] % error_values)
        if not file_name:
            raise ValidationError(self.error_messages['invalid'])
        if not self.allow_empty_file and not file_size:
            raise ValidationError(self.error_messages['empty'])

        return data

    def to_native(self, value):
        return value.name


class ImageField(FileField):
    use_files = True
    form_field_class = forms.ImageField

    default_error_messages = {
        'invalid_image': _("Upload a valid image. The file you uploaded was "
                           "either not an image or a corrupted image."),
    }

    def from_native(self, data):
        """
        Checks that the file-upload field data contains a valid image (GIF, JPG,
        PNG, possibly others -- whatever the Python Imaging Library supports).
        """
        f = super(ImageField, self).from_native(data)
        if f is None:
            return None

        from compat import Image
        assert Image is not None, 'PIL must be installed for ImageField support'

        # We need to get a file object for PIL. We might have a path or we might
        # have to read the data into memory.
        if hasattr(data, 'temporary_file_path'):
            file = data.temporary_file_path()
        else:
            if hasattr(data, 'read'):
                file = BytesIO(data.read())
            else:
                file = BytesIO(data['content'])

        try:
            # load() could spot a truncated JPEG, but it loads the entire
            # image in memory, which is a DoS vector. See #3848 and #18520.
            # verify() must be called immediately after the constructor.
            Image.open(file).verify()
        except ImportError:
            # Under PyPy, it is possible to import PIL. However, the underlying
            # _imaging C module isn't available, so an ImportError will be
            # raised. Catch and re-raise.
            raise
        except Exception:  # Python Imaging Library doesn't recognize it as an image
            raise ValidationError(self.error_messages['invalid_image'])
        if hasattr(f, 'seek') and callable(f.seek):
            f.seek(0)
        return f


class SerializerMethodField(Field):
    """
    A field that gets its value by calling a method on the serializer it's attached to.
    """

    def __init__(self, method_name):
        self.method_name = method_name
        super(SerializerMethodField, self).__init__()

    def field_to_native(self, obj, field_name):
        value = getattr(self.parent, self.method_name)(obj)
        return self.to_native(value)<|MERGE_RESOLUTION|>--- conflicted
+++ resolved
@@ -204,7 +204,6 @@
                  read_only=False, required=None,
                  validators=[], error_messages=None, widget=None,
                  default=None, blank=None):
-<<<<<<< HEAD
 
         # 'blank' is to be deprecated in favor of 'required'
         if blank is not None:
@@ -213,10 +212,7 @@
                           DeprecationWarning, stacklevel=2)
             required = not(blank)
 
-        super(WritableField, self).__init__(source=source)
-=======
         super(WritableField, self).__init__(source=source, label=label, help_text=help_text)
->>>>>>> 5d7d51ed
 
         self.read_only = read_only
         if required is None:
