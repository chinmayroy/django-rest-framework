[tox]
downloadcache = {toxworkdir}/cache/
envlist =
       py3.4-django1.7,py3.3-django1.7,py3.2-django1.7,py2.7-django1.7,
       py3.4-django1.6,py3.3-django1.6,py3.2-django1.6,py2.7-django1.6,py2.6-django1.6,
       py3.4-django1.5,py3.3-django1.5,py3.2-django1.5,py2.7-django1.5,py2.6-django1.5,
       py2.7-django1.4,py2.6-django1.4,

[testenv]
commands = py.test -q

[testenv:py3.4-django1.7]
basepython = python3.4
deps = https://www.djangoproject.com/download/1.7c2/tarball/
       django-filter==0.7
       defusedxml==0.3
       Pillow==2.3.0
       pytest-django==2.6.1

[testenv:py3.3-django1.7]
basepython = python3.3
deps = https://www.djangoproject.com/download/1.7c2/tarball/
       django-filter==0.7
       defusedxml==0.3
       Pillow==2.3.0
       pytest-django==2.6.1

[testenv:py3.2-django1.7]
basepython = python3.2
deps = https://www.djangoproject.com/download/1.7c2/tarball/
       django-filter==0.7
       defusedxml==0.3
       Pillow==2.3.0
       pytest-django==2.6.1

[testenv:py2.7-django1.7]
basepython = python2.7
deps = https://www.djangoproject.com/download/1.7c2/tarball/
       django-filter==0.7
       defusedxml==0.3
       # django-oauth-plus==2.2.1
       # oauth2==1.5.211
       # django-oauth2-provider==0.2.4
       django-guardian==1.2.3
       Pillow==2.3.0
       pytest-django==2.6.1

[testenv:py3.4-django1.6]
basepython = python3.4
deps = Django==1.6.3
       django-filter==0.7
       defusedxml==0.3
       Pillow==2.3.0
       pytest-django==2.6.1

[testenv:py3.3-django1.6]
basepython = python3.3
deps = Django==1.6.3
       django-filter==0.7
       defusedxml==0.3
       Pillow==2.3.0
       pytest-django==2.6.1

[testenv:py3.2-django1.6]
basepython = python3.2
deps = Django==1.6.3
       django-filter==0.7
       defusedxml==0.3
       Pillow==2.3.0
       pytest-django==2.6.1

[testenv:py2.7-django1.6]
basepython = python2.7
deps = Django==1.6.3
       django-filter==0.7
       defusedxml==0.3
       django-oauth-plus==2.2.1
       oauth2==1.5.211
       django-oauth2-provider==0.2.4
       django-guardian==1.2.3
       Pillow==2.3.0
       pytest-django==2.6.1

[testenv:py2.6-django1.6]
basepython = python2.6
deps = Django==1.6.3
       django-filter==0.7
       defusedxml==0.3
       django-oauth-plus==2.2.1
       oauth2==1.5.211
       django-oauth2-provider==0.2.4
       django-guardian==1.2.3
       Pillow==2.3.0
       pytest-django==2.6.1

[testenv:py3.4-django1.5]
basepython = python3.4
deps = django==1.5.6
       django-filter==0.7
       defusedxml==0.3
       Pillow==2.3.0
       pytest-django==2.6.1

[testenv:py3.3-django1.5]
basepython = python3.3
deps = django==1.5.6
       django-filter==0.7
       defusedxml==0.3
       Pillow==2.3.0
       pytest-django==2.6.1

[testenv:py3.2-django1.5]
basepython = python3.2
deps = django==1.5.6
       django-filter==0.7
       defusedxml==0.3
       Pillow==2.3.0
       pytest-django==2.6.1

[testenv:py2.7-django1.5]
basepython = python2.7
deps = django==1.5.6
       django-filter==0.7
       defusedxml==0.3
       django-oauth-plus==2.2.1
       oauth2==1.5.211
       django-oauth2-provider==0.2.3
       django-guardian==1.2.3
       Pillow==2.3.0
       pytest-django==2.6.1

[testenv:py2.6-django1.5]
basepython = python2.6
deps = django==1.5.6
       django-filter==0.7
       defusedxml==0.3
       django-oauth-plus==2.2.1
       oauth2==1.5.211
       django-oauth2-provider==0.2.3
       django-guardian==1.2.3
       Pillow==2.3.0
       pytest-django==2.6.1

[testenv:py2.7-django1.4]
basepython = python2.7
deps = django==1.4.11
       django-filter==0.7
       defusedxml==0.3
       django-oauth-plus==2.2.1
       oauth2==1.5.211
       django-oauth2-provider==0.2.3
       django-guardian==1.2.3
       Pillow==2.3.0
       pytest-django==2.6.1

[testenv:py2.6-django1.4]
basepython = python2.6
deps = django==1.4.11
       django-filter==0.7
       defusedxml==0.3
       django-oauth-plus==2.2.1
       oauth2==1.5.211
       django-oauth2-provider==0.2.3
       django-guardian==1.2.3
       Pillow==2.3.0
<<<<<<< HEAD
       pytest-django==2.6.1
=======

[testenv:py2.7-django1.3]
basepython = python2.7
deps = django==1.3.5
       django-filter==0.5.4
       defusedxml==0.3
       django-oauth-plus==2.2.1
       oauth2==1.5.211
       django-oauth2-provider==0.2.3
       django-guardian==1.2.3
       Pillow==2.3.0

[testenv:py2.6-django1.3]
basepython = python2.6
deps = django==1.3.5
       django-filter==0.5.4
       defusedxml==0.3
       django-oauth-plus==2.2.1
       oauth2==1.5.211
       django-oauth2-provider==0.2.3
       django-guardian==1.2.3
       Pillow==2.3.0
>>>>>>> 48b66ec2
<|MERGE_RESOLUTION|>--- conflicted
+++ resolved
@@ -163,29 +163,4 @@
        django-oauth2-provider==0.2.3
        django-guardian==1.2.3
        Pillow==2.3.0
-<<<<<<< HEAD
-       pytest-django==2.6.1
-=======
-
-[testenv:py2.7-django1.3]
-basepython = python2.7
-deps = django==1.3.5
-       django-filter==0.5.4
-       defusedxml==0.3
-       django-oauth-plus==2.2.1
-       oauth2==1.5.211
-       django-oauth2-provider==0.2.3
-       django-guardian==1.2.3
-       Pillow==2.3.0
-
-[testenv:py2.6-django1.3]
-basepython = python2.6
-deps = django==1.3.5
-       django-filter==0.5.4
-       defusedxml==0.3
-       django-oauth-plus==2.2.1
-       oauth2==1.5.211
-       django-oauth2-provider==0.2.3
-       django-guardian==1.2.3
-       Pillow==2.3.0
->>>>>>> 48b66ec2
+       pytest-django==2.6.1