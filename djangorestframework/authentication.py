"""
The :mod:`authentication` module provides a set of pluggable authentication classes.

Authentication behavior is provided by mixing the :class:`mixins.RequestMixin` class into a :class:`View` class.
"""

from django.contrib.auth import authenticate
from djangorestframework.compat import CsrfViewMiddleware
import base64

__all__ = (
    'BaseAuthentication',
    'BasicAuthentication',
    'UserLoggedInAuthentication'
)


class BaseAuthentication(object):
    """
    All authentication classes should extend BaseAuthentication.
    """

    def __init__(self, view):
        """
        :class:`Authentication` classes are always passed the current view on creation.
        """
        self.view = view

    def authenticate(self, request):
        """
        Authenticate the :obj:`request` and return a :obj:`User` or :const:`None`. [*]_

        .. [*] The authentication context *will* typically be a :obj:`User`,
            but it need not be.  It can be any user-like object so long as the
            permissions classes (see the :mod:`permissions` module) on the view can
            handle the object and use it to determine if the request has the required
            permissions or not.

            This can be an important distinction if you're implementing some token
            based authentication mechanism, where the authentication context
            may be more involved than simply mapping to a :obj:`User`.
        """
        return None


class BasicAuthentication(BaseAuthentication):
    """
    Use HTTP Basic authentication.
    """

    def authenticate(self, request):
        """
        Returns a :obj:`User` if a correct username and password have been supplied
        using HTTP Basic authentication.  Otherwise returns :const:`None`.
        """
        from django.utils.encoding import smart_unicode, DjangoUnicodeDecodeError

        if 'HTTP_AUTHORIZATION' in request.META:
            auth = request.META['HTTP_AUTHORIZATION'].split()
            if len(auth) == 2 and auth[0].lower() == "basic":
                try:
                    auth_parts = base64.b64decode(auth[1]).partition(':')
                except TypeError:
                    return None

                try:
                    uname, passwd = smart_unicode(auth_parts[0]), smart_unicode(auth_parts[2])
                except DjangoUnicodeDecodeError:
                    return None

                user = authenticate(username=uname, password=passwd)
                if user is not None and user.is_active:
                    return user
        return None


class UserLoggedInAuthentication(BaseAuthentication):
    """
    Use Django's session framework for authentication.
    """

    def authenticate(self, request):
        """
        Returns a :obj:`User` if the request session currently has a logged in user.
        Otherwise returns :const:`None`.
        """
<<<<<<< HEAD
        if getattr(request, 'user', None) and request.user.is_active:
=======
        request.DATA  # Make sure our generic parsing runs first
        user = getattr(request.request, 'user', None)

        if user and user.is_active:
>>>>>>> 1ff741d1
            # Enforce CSRF validation for session based authentication.
            resp = CsrfViewMiddleware().process_view(request, None, (), {})

            if resp is None:  # csrf passed
                return user
        return None


# TODO: TokenAuthentication, DigestAuthentication, OAuthAuthentication<|MERGE_RESOLUTION|>--- conflicted
+++ resolved
@@ -19,12 +19,6 @@
     """
     All authentication classes should extend BaseAuthentication.
     """
-
-    def __init__(self, view):
-        """
-        :class:`Authentication` classes are always passed the current view on creation.
-        """
-        self.view = view
 
     def authenticate(self, request):
         """
@@ -84,14 +78,9 @@
         Returns a :obj:`User` if the request session currently has a logged in user.
         Otherwise returns :const:`None`.
         """
-<<<<<<< HEAD
-        if getattr(request, 'user', None) and request.user.is_active:
-=======
-        request.DATA  # Make sure our generic parsing runs first
-        user = getattr(request.request, 'user', None)
+        user = getattr(request._request, 'user', None)
 
         if user and user.is_active:
->>>>>>> 1ff741d1
             # Enforce CSRF validation for session based authentication.
             resp = CsrfViewMiddleware().process_view(request, None, (), {})
 
